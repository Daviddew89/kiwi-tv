
export interface Channel {
  id: string;
  name: string;
  logo: string;
  url: string;
  epg_id: string;
  network?: string;
  category: 'New Zealand' | 'International' | 'Religious' | 'Sports' | 'News';
  headers?: { [key: string]: string };
<<<<<<< HEAD
  needsProxy?: boolean;
=======
>>>>>>> 16968cc8
}

export interface Programme {
  channelId: string;
  start: Date;
  stop: Date;
  title: string;
  description: string;
  rating?: string;
  // New fields from EPG
  icon?: string;
  categories?: string[];
  date?: string;
  episodeNum?: string;
  isNew?: boolean;
  actors?: string[];
  // Extended EPG fields
  country?: string;
  videoQuality?: string;
  audio?: string;
  subtitles?: string;
  starRating?: string;
}

export type EpgData = Map<string, Programme[]>;<|MERGE_RESOLUTION|>--- conflicted
+++ resolved
@@ -1,4 +1,3 @@
-
 export interface Channel {
   id: string;
   name: string;
@@ -8,10 +7,7 @@
   network?: string;
   category: 'New Zealand' | 'International' | 'Religious' | 'Sports' | 'News';
   headers?: { [key: string]: string };
-<<<<<<< HEAD
   needsProxy?: boolean;
-=======
->>>>>>> 16968cc8
 }
 
 export interface Programme {
