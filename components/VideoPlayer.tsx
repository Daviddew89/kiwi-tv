import React, { useEffect, useRef, useState, useMemo, useCallback } from 'react';
import { Channel, EpgData, Programme } from '../types';
import { useProgramImage } from '../hooks/useShowImage';
import CustomVideoControls from './CustomVideoControls';

// HLS.js is loaded from a script tag in index.html, so we declare it here.
declare const Hls: any;

// --- Start of Custom HLS.js Loader for Proxied Streams ---
<<<<<<< HEAD
const PROXY_URL = 'https://cors.eu.org/';

class ProxiedHlsLoader extends Hls.DefaultConfig.loader {
    load(context: any, config: any, callbacks: any) {
        // Some proxies, like cors.eu.org, require the protocol to be stripped from the target URL.
        const proxiedUrl = `${PROXY_URL}${context.url.replace(/^https?:\/\//, '')}`;
=======
const PROXY_URL = 'https://corsproxy.io/?';

class ProxiedHlsLoader extends Hls.DefaultConfig.loader {
    load(context: any, config: any, callbacks: any) {
        const proxiedUrl = `${PROXY_URL}${context.url}`;
>>>>>>> 5925f427
        // console.log(`[ProxiedHlsLoader] Loading: ${context.url} -> ${proxiedUrl}`);
        context.url = proxiedUrl;
        super.load(context, config, callbacks);
    }
}
// --- End of Custom HLS.js Loader ---

const findCurrentProgrammeIndex = (programmes: Programme[] | undefined): number => {
    if (!programmes || programmes.length === 0) return -1;
    const now = new Date();
    return programmes.findIndex(p => now >= p.start && now < p.stop);
};

const NextUpCard: React.FC<{ programme: Programme, channel: Channel }> = ({ programme, channel }) => {
    const { posterUrl } = useProgramImage(programme, channel);
    if (!posterUrl) return null;
    return (
        <div className="w-64 bg-slate-900/80 backdrop-blur-md rounded-lg shadow-2xl overflow-hidden flex items-center p-3 animate-slide-in-up border border-white/10">
            <img src={posterUrl} alt={programme.title} className="w-16 h-24 object-cover rounded-md flex-shrink-0" />
            <div className="ml-3 overflow-hidden">
                <p className="text-xs text-gray-300">Next Up</p>
                <p className="text-white font-bold text-sm leading-tight text-ellipsis-3-lines">{programme.title}</p>
            </div>
        </div>
    );
};

interface VideoPlayerProps {
    streamUrl: string;
    onClose: () => void;
    channel: Channel;
    epg: EpgData;
}

const VideoPlayer: React.FC<VideoPlayerProps> = ({ streamUrl, onClose, channel, epg }) => {
    const videoRef = useRef<HTMLVideoElement>(null);
    const playerContainerRef = useRef<HTMLDivElement>(null);
    const controlsTimeoutRef = useRef<number | null>(null);

    const [isPlaying, setIsPlaying] = useState(false);
    const [isMuted, setIsMuted] = useState(true);
    const [volume, setVolume] = useState(1);
    const [currentTime, setCurrentTime] = useState(0);
    const [duration, setDuration] = useState(0);
    const [isControlsVisible, setIsControlsVisible] = useState(true);
    const [isFullscreen, setIsFullscreen] = useState(false);
    const [isCastAvailable, setIsCastAvailable] = useState(false);
    const [isBuffering, setIsBuffering] = useState(true);

    const { currentProgramme, nextProgramme } = useMemo(() => {
        const programmes = epg.get(channel.epg_id);
        const currentIndex = findCurrentProgrammeIndex(programmes);
        if (currentIndex === -1 || !programmes) {
            return { currentProgramme: null, nextProgramme: null };
        }
        return {
            currentProgramme: programmes[currentIndex],
            nextProgramme: programmes[currentIndex + 1] || null,
        };
    }, [channel.epg_id, epg]);

    const [showNextUp, setShowNextUp] = useState(false);

    // HLS Logic
    useEffect(() => {
        // --- Start of Debugging for Sky Open Channels ---
        if (channel.name === 'Sky Open' || channel.name === 'Sky Open+1') {
            console.log('[DEBUG] Channel data for:', channel.name, channel);
        }
        // --- End of Debugging for Sky Open Channels ---

        if (!videoRef.current) return;
        const video = videoRef.current;
        let hls: any;
        const playVideo = () => video.play().catch(e => console.error("Autoplay was prevented:", e));

        const hlsConfig: any = { 
            enableWorker: true, 
            lowLatencyMode: true 
        };

        if (channel.needsProxy) {
            hlsConfig.fLoader = ProxiedHlsLoader;
        } else if (channel.headers && channel.headers['x-forwarded-for']) {
            // Only set xhrSetup for non-proxied channels that need it.
            hlsConfig.xhrSetup = (xhr: XMLHttpRequest, url: string) => {
                xhr.setRequestHeader('x-forwarded-for', channel.headers['x-forwarded-for']);
            };
        }

<<<<<<< HEAD
        const finalStreamUrl = channel.needsProxy ? `${PROXY_URL}${streamUrl.replace(/^https?:\/\//, '')}` : streamUrl;
=======
        const finalStreamUrl = channel.needsProxy ? `${PROXY_URL}${streamUrl}` : streamUrl;
>>>>>>> 5925f427

        if (streamUrl.endsWith('.m3u8')) {
            if (Hls.isSupported()) {
                hls = new Hls(hlsConfig);
                // The custom loader will handle proxying, so we load the original URL.
                hls.loadSource(streamUrl);
                hls.attachMedia(video);
                hls.on(Hls.Events.MANIFEST_PARSED, playVideo);
            } else if (video.canPlayType('application/vnd.apple.mpegurl')) {
                // For native HLS, we need to provide the proxied URL directly if needed.
                video.src = finalStreamUrl;
                video.addEventListener('loadedmetadata', playVideo);
            }
        } else {
            // For other stream types, use the (potentially proxied) URL.
            video.src = finalStreamUrl;
            playVideo();
        }

        return () => {
            if (hls) hls.destroy();
        };
    }, [streamUrl, channel.headers, channel.needsProxy]);

    const showControls = useCallback(() => {
        setIsControlsVisible(true);
        if (controlsTimeoutRef.current) clearTimeout(controlsTimeoutRef.current);
        controlsTimeoutRef.current = window.setTimeout(() => {
            if (isPlaying) setIsControlsVisible(false);
        }, 3000);
    }, [isPlaying]);

    // Player event listeners
    useEffect(() => {
        const video = videoRef.current;
        const container = playerContainerRef.current;
        if (!video || !container) return;

        const updatePlayState = () => setIsPlaying(!video.paused);
        const updateTime = () => setCurrentTime(video.currentTime);
        const updateDuration = () => setDuration(video.duration);
        const handleWaiting = () => setIsBuffering(true);
        const handlePlaying = () => setIsBuffering(false);

        video.addEventListener('play', updatePlayState);
        video.addEventListener('pause', updatePlayState);
        video.addEventListener('timeupdate', updateTime);
        video.addEventListener('durationchange', updateDuration);
        video.addEventListener('waiting', handleWaiting);
        video.addEventListener('playing', handlePlaying);
        
        container.addEventListener('mousemove', showControls);
        showControls();

        return () => {
            video.removeEventListener('play', updatePlayState);
            video.removeEventListener('pause', updatePlayState);
            video.removeEventListener('timeupdate', updateTime);
            video.removeEventListener('durationchange', updateDuration);
            video.removeEventListener('waiting', handleWaiting);
            video.removeEventListener('playing', handlePlaying);
            container.removeEventListener('mousemove', showControls);
            if (controlsTimeoutRef.current) clearTimeout(controlsTimeoutRef.current);
        };
    }, [showControls]);

    // Fullscreen and Cast API listeners
    useEffect(() => {
        const video = videoRef.current;
        if (!video) return;

        const handleFullscreenChange = () => setIsFullscreen(!!document.fullscreenElement);
        document.addEventListener('fullscreenchange', handleFullscreenChange);

        const checkCastAvailability = () => {
             if ('remote' in video && typeof video.remote.watchAvailability === 'function') {
                video.remote.watchAvailability((available) => setIsCastAvailable(available)).catch(() => {
                    // If there's an error setting up the watch, assume not available.
                    setIsCastAvailable(false);
                });
            } else if ((window as any).WebKitPlaybackTargetAvailabilityEvent) {
                video.addEventListener('webkitplaybacktargetavailabilitychanged', (event: any) => {
                    setIsCastAvailable(event.availability === "available");
                });
            }
        };
        checkCastAvailability();

        return () => {
            document.removeEventListener('fullscreenchange', handleFullscreenChange);
        };
    }, []);
    
    // Keyboard shortcuts
    useEffect(() => {
        const handleKeyDown = (e: KeyboardEvent) => {
            const video = videoRef.current;
            if (!video) return;

            // Allow typing in text fields without triggering shortcuts
            const target = e.target as HTMLElement;
            if (target.tagName === 'INPUT' || target.tagName === 'TEXTAREA') return;

            switch (e.key.toLowerCase()) {
                case ' ': e.preventDefault(); video.paused ? video.play() : video.pause(); break;
                case 'm': video.muted = !video.muted; break;
                case 'f': handleFullscreenToggle(); break;
                case 'arrowright': video.currentTime += 10; break;
                case 'arrowleft': video.currentTime -= 10; break;
                case 'arrowup': video.volume = Math.min(1, video.volume + 0.1); break;
                case 'arrowdown': video.volume = Math.max(0, video.volume - 0.1); break;
            }
        };
        window.addEventListener('keydown', handleKeyDown);
        return () => window.removeEventListener('keydown', handleKeyDown);
    }, []);

    // Next Up card logic
    useEffect(() => {
        if (!currentProgramme || !nextProgramme) return;
        const checkTime = () => {
            const timeLeft = currentProgramme.stop.getTime() - new Date().getTime();
            setShowNextUp(timeLeft <= 60000 && timeLeft > 0);
        };
        const intervalId = setInterval(checkTime, 1000);
        checkTime();
        return () => clearInterval(intervalId);
    }, [currentProgramme, nextProgramme]);
    
    const handlePlayPause = () => videoRef.current?.paused ? videoRef.current?.play() : videoRef.current?.pause();
    const handleMuteToggle = () => { if(videoRef.current) videoRef.current.muted = !videoRef.current.muted; setIsMuted(m => !m); };
    const handleVolumeChange = (newVolume: number) => { if (videoRef.current) { videoRef.current.volume = newVolume; videoRef.current.muted = newVolume === 0; } setVolume(newVolume); setIsMuted(newVolume === 0); };
    const handleSeek = (time: number) => { if(videoRef.current) videoRef.current.currentTime = time; };
    const handleFullscreenToggle = () => {
        if (!playerContainerRef.current) return;
        if (!isFullscreen) playerContainerRef.current.requestFullscreen().catch(err => console.error(err));
        else document.exitFullscreen();
    };
    const handleCast = () => {
        const video = videoRef.current;
        if (!video) return;
        // Use the state `isCastAvailable` to check for availability.
        if (isCastAvailable && 'remote' in video && typeof video.remote.prompt === 'function') {
            video.remote.prompt().catch(e => console.error("Cast prompt failed:", e));
        } else if ((video as any).webkitShowPlaybackTargetPicker) {
            // Fallback for Safari/WebKit
            (video as any).webkitShowPlaybackTargetPicker();
        }
    };

    return (
        <div 
            ref={playerContainerRef}
            className="fixed inset-0 bg-black z-50 animate-fade-in group"
            role="dialog"
            aria-modal="true"
        >
            <video 
                ref={videoRef} 
                className="w-full h-full object-contain" 
                autoPlay 
                playsInline
                muted={isMuted}
                x-webkit-airplay="allow"
            />

            {isBuffering && isPlaying && (
                 <div className="absolute inset-0 flex items-center justify-center bg-black/30 pointer-events-none">
                    <div className="animate-spin rounded-full h-16 w-16 border-t-2 border-b-2 border-white/80"></div>
                </div>
            )}
            
            <CustomVideoControls
                isVisible={isControlsVisible}
                isPlaying={isPlaying}
                onPlayPause={handlePlayPause}
                volume={volume}
                isMuted={isMuted}
                onVolumeChange={handleVolumeChange}
                onMuteToggle={handleMuteToggle}
                currentTime={currentTime}
                duration={duration}
                onSeek={handleSeek}
                isFullscreen={isFullscreen}
                onFullscreenToggle={handleFullscreenToggle}
                isCastAvailable={isCastAvailable}
                onCast={handleCast}
                channelName={channel.name}
                programmeTitle={currentProgramme?.title || 'Live Stream'}
            />

            <button
                onClick={onClose}
                className="absolute top-4 right-4 h-12 w-12 bg-black/50 rounded-full text-white/80 text-3xl font-bold hover:bg-black/80 hover:text-white transition-opacity z-20 flex items-center justify-center backdrop-blur-sm opacity-0 group-hover:opacity-100"
                aria-label="Close player"
            >
                &times;
            </button>
            
            {showNextUp && nextProgramme && (
                <div className="absolute bottom-24 right-8 z-20 pointer-events-none">
                    <NextUpCard programme={nextProgramme} channel={channel} />
                </div>
            )}
        </div>
    );
};

export default VideoPlayer;<|MERGE_RESOLUTION|>--- conflicted
+++ resolved
@@ -7,20 +7,12 @@
 declare const Hls: any;
 
 // --- Start of Custom HLS.js Loader for Proxied Streams ---
-<<<<<<< HEAD
 const PROXY_URL = 'https://cors.eu.org/';
 
 class ProxiedHlsLoader extends Hls.DefaultConfig.loader {
     load(context: any, config: any, callbacks: any) {
         // Some proxies, like cors.eu.org, require the protocol to be stripped from the target URL.
         const proxiedUrl = `${PROXY_URL}${context.url.replace(/^https?:\/\//, '')}`;
-=======
-const PROXY_URL = 'https://corsproxy.io/?';
-
-class ProxiedHlsLoader extends Hls.DefaultConfig.loader {
-    load(context: any, config: any, callbacks: any) {
-        const proxiedUrl = `${PROXY_URL}${context.url}`;
->>>>>>> 5925f427
         // console.log(`[ProxiedHlsLoader] Loading: ${context.url} -> ${proxiedUrl}`);
         context.url = proxiedUrl;
         super.load(context, config, callbacks);
@@ -111,11 +103,7 @@
             };
         }
 
-<<<<<<< HEAD
         const finalStreamUrl = channel.needsProxy ? `${PROXY_URL}${streamUrl.replace(/^https?:\/\//, '')}` : streamUrl;
-=======
-        const finalStreamUrl = channel.needsProxy ? `${PROXY_URL}${streamUrl}` : streamUrl;
->>>>>>> 5925f427
 
         if (streamUrl.endsWith('.m3u8')) {
             if (Hls.isSupported()) {
