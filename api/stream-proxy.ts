--- conflicted
+++ resolved
@@ -30,7 +30,6 @@
 
         const contentType = streamResponse.headers.get('content-type') || '';
 
-<<<<<<< HEAD
         if (contentType.includes('application/vnd.apple.mpegurl') || contentType.includes('application/x-mpegurl')) {
             const manifestText = await streamResponse.text();
             const manifestBaseUrl = new URL('.', targetUrl).href;
@@ -46,21 +45,10 @@
                         const absoluteUrl = new URL(trimmedLine, manifestBaseUrl).href;
                         return `/api/stream-proxy?url=${encodeURIComponent(absoluteUrl)}`;
                     }
-=======
-        // If it's an HLS manifest, we need to rewrite the URLs
-        if (contentType.includes('application/vnd.apple.mpegurl') || contentType.includes('application/x-mpegurl')) {
-            const manifestText = await streamResponse.text();
-            const baseUrl = new URL(targetUrl);
-            const manifestBaseUrl = new URL('.', baseUrl).href;
-
-            const rewrittenManifest = manifestText.split('\n').map(line => {
-                if (line.trim().length > 0 && !line.startsWith('#') && !line.startsWith('http')) {
-                    return new URL(line, manifestBaseUrl).href;
->>>>>>> 3f875bb4
                 }
                 return line;
             }).join('\n');
-
+            
             streamResponse.headers.forEach((value, name) => {
                 if (!name.startsWith('access-control-')) {
                     response.setHeader(name, value);
@@ -69,10 +57,6 @@
 
             response.send(rewrittenManifest);
         } else {
-<<<<<<< HEAD
-=======
-            // For non-manifest files, just stream the body directly
->>>>>>> 3f875bb4
             streamResponse.headers.forEach((value, name) => {
                 if (!name.startsWith('access-control-')) {
                     response.setHeader(name, value);
